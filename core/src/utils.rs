use core::cmp::Ordering;
use core::ops::{Div, Rem};
use primitive_types::U256;

#[derive(Copy, Clone, Eq, PartialEq, Debug)]
pub enum Sign {
	Plus,
	Minus,
<<<<<<< HEAD
	No,
=======
	Zero,
>>>>>>> eb37dcc5
}

const SIGN_BIT_MASK: U256 = U256([
	0xffffffffffffffff,
	0xffffffffffffffff,
	0xffffffffffffffff,
	0x7fffffffffffffff,
]);

#[derive(Copy, Clone, Eq, PartialEq, Debug)]
pub struct I256(pub Sign, pub U256);

impl I256 {
	/// Zero value of I256.
	pub fn zero() -> I256 {
<<<<<<< HEAD
		I256(Sign::No, U256::zero())
=======
		I256(Sign::Zero, U256::zero())
>>>>>>> eb37dcc5
	}
	/// Minimum value of I256.
	pub fn min_value() -> I256 {
		I256(Sign::Minus, (U256::MAX & SIGN_BIT_MASK) + U256::from(1u64))
	}
}

impl Ord for I256 {
	fn cmp(&self, other: &I256) -> Ordering {
		match (self.0, other.0) {
<<<<<<< HEAD
			(Sign::No, Sign::No) => Ordering::Equal,
			(Sign::No, Sign::Plus) => Ordering::Less,
			(Sign::No, Sign::Minus) => Ordering::Greater,
			(Sign::Minus, Sign::No) => Ordering::Less,
			(Sign::Minus, Sign::Plus) => Ordering::Less,
			(Sign::Minus, Sign::Minus) => self.1.cmp(&other.1).reverse(),
			(Sign::Plus, Sign::Minus) => Ordering::Greater,
			(Sign::Plus, Sign::No) => Ordering::Greater,
=======
			(Sign::Zero, Sign::Zero) => Ordering::Equal,
			(Sign::Zero, Sign::Plus) => Ordering::Less,
			(Sign::Zero, Sign::Minus) => Ordering::Greater,
			(Sign::Minus, Sign::Zero) => Ordering::Less,
			(Sign::Minus, Sign::Plus) => Ordering::Less,
			(Sign::Minus, Sign::Minus) => self.1.cmp(&other.1).reverse(),
			(Sign::Plus, Sign::Minus) => Ordering::Greater,
			(Sign::Plus, Sign::Zero) => Ordering::Greater,
>>>>>>> eb37dcc5
			(Sign::Plus, Sign::Plus) => self.1.cmp(&other.1),
		}
	}
}

impl PartialOrd for I256 {
	fn partial_cmp(&self, other: &I256) -> Option<Ordering> {
		Some(self.cmp(other))
	}
}

impl Default for I256 {
	fn default() -> I256 {
		I256::zero()
	}
}

impl From<U256> for I256 {
	fn from(val: U256) -> I256 {
		if val == U256::zero() {
			I256::zero()
		} else if val & SIGN_BIT_MASK == val {
			I256(Sign::Plus, val)
		} else {
			I256(Sign::Minus, !val + U256::from(1u64))
		}
	}
}

impl From<I256> for U256 {
	fn from(value: I256) -> U256 {
		let sign = value.0;
<<<<<<< HEAD
		if sign == Sign::No {
=======
		if sign == Sign::Zero {
>>>>>>> eb37dcc5
			U256::zero()
		} else if sign == Sign::Plus {
			value.1
		} else {
			!value.1 + U256::from(1u64)
		}
	}
}

impl Div for I256 {
	type Output = I256;

	fn div(self, other: I256) -> I256 {
		if other == I256::zero() {
			return I256::zero();
		}

		if self == I256::min_value() && other.1 == U256::from(1u64) {
			return I256::min_value();
		}

		let d = (self.1 / other.1) & SIGN_BIT_MASK;

		if d == U256::zero() {
			return I256::zero();
		}

		match (self.0, other.0) {
<<<<<<< HEAD
			(Sign::No, Sign::Plus)
			| (Sign::Plus, Sign::No)
			| (Sign::No, Sign::No)
			| (Sign::Plus, Sign::Plus)
			| (Sign::Minus, Sign::Minus) => I256(Sign::Plus, d),
			(Sign::No, Sign::Minus)
			| (Sign::Plus, Sign::Minus)
			| (Sign::Minus, Sign::No)
=======
			(Sign::Zero, Sign::Plus)
			| (Sign::Plus, Sign::Zero)
			| (Sign::Zero, Sign::Zero)
			| (Sign::Plus, Sign::Plus)
			| (Sign::Minus, Sign::Minus) => I256(Sign::Plus, d),
			(Sign::Zero, Sign::Minus)
			| (Sign::Plus, Sign::Minus)
			| (Sign::Minus, Sign::Zero)
>>>>>>> eb37dcc5
			| (Sign::Minus, Sign::Plus) => I256(Sign::Minus, d),
		}
	}
}

impl Rem for I256 {
	type Output = I256;

	fn rem(self, other: I256) -> I256 {
		let r = (self.1 % other.1) & SIGN_BIT_MASK;

		if r == U256::zero() {
			return I256::zero();
		}

		I256(self.0, r)
	}
}

#[cfg(test)]
mod tests {
	use crate::utils::{Sign, I256};
	use primitive_types::U256;
	use std::num::Wrapping;

	#[test]
	fn div_i256() {
		// Sanity checks based on i8. Notice that we need to use `Wrapping` here because
		// Rust will prevent the overflow by default whereas the EVM does not.
		assert_eq!(Wrapping(i8::MIN) / Wrapping(-1), Wrapping(i8::MIN));
		assert_eq!(i8::MIN / 1, i8::MIN);
		assert_eq!(i8::MAX / 1, i8::MAX);
		assert_eq!(i8::MAX / -1, -i8::MAX);

		assert_eq!(100i8 / -1, -100i8);
		assert_eq!(100i8 / 2, 50i8);

		// Now the same calculations based on i256
<<<<<<< HEAD
		let one = I256(Sign::No, U256::from(1));
		let one_hundred = I256(Sign::No, U256::from(100));
		let fifty = I256(Sign::Plus, U256::from(50));
		let two = I256(Sign::No, U256::from(2));
=======
		let one = I256(Sign::Zero, U256::from(1));
		let one_hundred = I256(Sign::Zero, U256::from(100));
		let fifty = I256(Sign::Plus, U256::from(50));
		let two = I256(Sign::Zero, U256::from(2));
>>>>>>> eb37dcc5
		let neg_one_hundred = I256(Sign::Minus, U256::from(100));
		let minus_one = I256(Sign::Minus, U256::from(1));
		let max_value = I256(Sign::Plus, U256::from(2).pow(U256::from(255)) - 1);
		let neg_max_value = I256(Sign::Minus, U256::from(2).pow(U256::from(255)) - 1);

		assert_eq!(I256::min_value() / minus_one, I256::min_value());
		assert_eq!(I256::min_value() / one, I256::min_value());
		assert_eq!(max_value / one, max_value);
		assert_eq!(max_value / minus_one, neg_max_value);

		assert_eq!(one_hundred / minus_one, neg_one_hundred);
		assert_eq!(one_hundred / two, fifty);
	}
}<|MERGE_RESOLUTION|>--- conflicted
+++ resolved
@@ -6,11 +6,7 @@
 pub enum Sign {
 	Plus,
 	Minus,
-<<<<<<< HEAD
-	No,
-=======
 	Zero,
->>>>>>> eb37dcc5
 }
 
 const SIGN_BIT_MASK: U256 = U256([
@@ -26,11 +22,7 @@
 impl I256 {
 	/// Zero value of I256.
 	pub fn zero() -> I256 {
-<<<<<<< HEAD
-		I256(Sign::No, U256::zero())
-=======
 		I256(Sign::Zero, U256::zero())
->>>>>>> eb37dcc5
 	}
 	/// Minimum value of I256.
 	pub fn min_value() -> I256 {
@@ -41,16 +33,6 @@
 impl Ord for I256 {
 	fn cmp(&self, other: &I256) -> Ordering {
 		match (self.0, other.0) {
-<<<<<<< HEAD
-			(Sign::No, Sign::No) => Ordering::Equal,
-			(Sign::No, Sign::Plus) => Ordering::Less,
-			(Sign::No, Sign::Minus) => Ordering::Greater,
-			(Sign::Minus, Sign::No) => Ordering::Less,
-			(Sign::Minus, Sign::Plus) => Ordering::Less,
-			(Sign::Minus, Sign::Minus) => self.1.cmp(&other.1).reverse(),
-			(Sign::Plus, Sign::Minus) => Ordering::Greater,
-			(Sign::Plus, Sign::No) => Ordering::Greater,
-=======
 			(Sign::Zero, Sign::Zero) => Ordering::Equal,
 			(Sign::Zero, Sign::Plus) => Ordering::Less,
 			(Sign::Zero, Sign::Minus) => Ordering::Greater,
@@ -59,7 +41,6 @@
 			(Sign::Minus, Sign::Minus) => self.1.cmp(&other.1).reverse(),
 			(Sign::Plus, Sign::Minus) => Ordering::Greater,
 			(Sign::Plus, Sign::Zero) => Ordering::Greater,
->>>>>>> eb37dcc5
 			(Sign::Plus, Sign::Plus) => self.1.cmp(&other.1),
 		}
 	}
@@ -92,11 +73,7 @@
 impl From<I256> for U256 {
 	fn from(value: I256) -> U256 {
 		let sign = value.0;
-<<<<<<< HEAD
-		if sign == Sign::No {
-=======
 		if sign == Sign::Zero {
->>>>>>> eb37dcc5
 			U256::zero()
 		} else if sign == Sign::Plus {
 			value.1
@@ -125,16 +102,6 @@
 		}
 
 		match (self.0, other.0) {
-<<<<<<< HEAD
-			(Sign::No, Sign::Plus)
-			| (Sign::Plus, Sign::No)
-			| (Sign::No, Sign::No)
-			| (Sign::Plus, Sign::Plus)
-			| (Sign::Minus, Sign::Minus) => I256(Sign::Plus, d),
-			(Sign::No, Sign::Minus)
-			| (Sign::Plus, Sign::Minus)
-			| (Sign::Minus, Sign::No)
-=======
 			(Sign::Zero, Sign::Plus)
 			| (Sign::Plus, Sign::Zero)
 			| (Sign::Zero, Sign::Zero)
@@ -143,7 +110,6 @@
 			(Sign::Zero, Sign::Minus)
 			| (Sign::Plus, Sign::Minus)
 			| (Sign::Minus, Sign::Zero)
->>>>>>> eb37dcc5
 			| (Sign::Minus, Sign::Plus) => I256(Sign::Minus, d),
 		}
 	}
@@ -182,17 +148,10 @@
 		assert_eq!(100i8 / 2, 50i8);
 
 		// Now the same calculations based on i256
-<<<<<<< HEAD
-		let one = I256(Sign::No, U256::from(1));
-		let one_hundred = I256(Sign::No, U256::from(100));
-		let fifty = I256(Sign::Plus, U256::from(50));
-		let two = I256(Sign::No, U256::from(2));
-=======
 		let one = I256(Sign::Zero, U256::from(1));
 		let one_hundred = I256(Sign::Zero, U256::from(100));
 		let fifty = I256(Sign::Plus, U256::from(50));
 		let two = I256(Sign::Zero, U256::from(2));
->>>>>>> eb37dcc5
 		let neg_one_hundred = I256(Sign::Minus, U256::from(100));
 		let minus_one = I256(Sign::Minus, U256::from(1));
 		let max_value = I256(Sign::Plus, U256::from(2).pow(U256::from(255)) - 1);
